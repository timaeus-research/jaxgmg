--- conflicted
+++ resolved
@@ -314,12 +314,6 @@
                 done = state.got_cheese
         else:
             done = state.got_cheese | state.got_napkin
-
-<<<<<<< HEAD
-        cheese_rate = jax.lax.cond(jnp.any(state.got_cheese), lambda _: 1.0, lambda _: 0.0, operand=None)
-        pile_rate = jax.lax.cond(jnp.any(state.got_napkin), lambda _: 1.0, lambda _: 0.0, operand=None)
-=======
->>>>>>> 777d7b59
 
         return (
             state,
