--- conflicted
+++ resolved
@@ -824,10 +824,7 @@
 
         )
 
-<<<<<<< HEAD
-=======
-
->>>>>>> f0e1a390
+
 # # # 
 # Level parsing
 
