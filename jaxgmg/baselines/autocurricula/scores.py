--- conflicted
+++ resolved
@@ -15,10 +15,6 @@
 from jaxgmg.environments import cheese_on_a_dish
 from jaxgmg.environments import cheese_on_a_pile
 from jaxgmg.environments import minigrid_maze
-<<<<<<< HEAD
-=======
-from jaxgmg.baselines import experience
->>>>>>> 832c3a85
 
 
 # # # 
@@ -544,7 +540,6 @@
     return oracle_max_return - average_return
 
 
-
 # # # 
 # Old methods (TODO: refactor)
 
@@ -564,8 +559,6 @@
         case "proxy_regret_corner":
             # true_reward = rollouts.transitions.reward.sum(axis=1)
             # proxy_reward = rollouts.transitions.info['proxy_rewards']['corner'].sum(axis=1)
-<<<<<<< HEAD
-=======
             env = cheese_in_the_corner.Env(
                 obs_level_of_detail=0,
                 penalize_time=False,
@@ -593,7 +586,6 @@
             proxy_reward = eval_off_level_set['proxy_corner']['lvl_avg_return_hist']
             return jnp.maximum(true_reward - proxy_reward, 0)
         case "true_regret_corner":
->>>>>>> 832c3a85
             env = cheese_in_the_corner.Env(
                 obs_level_of_detail=0,
                 penalize_time=False,
@@ -858,6 +850,169 @@
                 benchmark_returns=eval_on_benchmark_returns,
                 benchmark_proxies=eval_of_proxy_benchmark_returns,
                 )
+            regret_true_reward = eval_off_level_set['lvl_benchmark_regret_hist']
+            regret_proxy_reward = eval_off_level_set['proxy_dish']['lvl_benchmark_regret_hist_proxy_dish']
+            return jnp.maximum(regret_true_reward - regret_proxy_reward,0)
+        case "true_regret_dish":
+            env = cheese_on_a_dish.Env(
+                obs_level_of_detail=0,
+                penalize_time=False,
+                terminate_after_cheese_and_dish= False,
+            )
+            level_solver = cheese_on_a_dish.LevelSolver(
+                env=env,
+                discount_rate=0.999,
+            )
+            #print('transition',rollouts.transitions.env_state.level)
+            #levels = rollouts.transitions.env_state.level[:,0]
+            eval_on_benchmark_returns = level_solver.vmap_level_value(
+                level_solver.vmap_solve(levels),
+                levels
+            )
+
+            eval_of_proxy_benchmark_returns = level_solver.vmap_level_value_proxy(
+                level_solver.vmap_solve_proxies(levels),
+                levels,
+            )
+
+            eval_off_level_set = experience.compute_rollout_metrics(
+                rollouts=rollouts,
+                discount_rate=0.999,
+                benchmark_returns=eval_on_benchmark_returns,
+                benchmark_proxies=eval_of_proxy_benchmark_returns,
+                )
+            regret_true_reward = eval_off_level_set['lvl_benchmark_regret_hist']
+            return jnp.maximum(regret_true_reward ,0)
+        case "relative_true_regret_pile":
+            env = cheese_on_a_pile.Env(
+                obs_level_of_detail=0,
+                penalize_time=False,
+                terminate_after_cheese_and_pile= False,
+            )
+            level_solver = cheese_on_a_pile.LevelSolver(
+                env=env,
+                discount_rate=0.999,
+            )
+            eval_on_benchmark_returns = level_solver.vmap_level_value(
+                level_solver.vmap_solve(levels),
+                levels
+            )
+            eval_of_proxy_benchmark_returns = level_solver.vmap_level_value_proxy(
+                level_solver.vmap_solve_proxies(levels),
+                levels,
+            )
+            eval_off_level_set = experience.compute_rollout_metrics(
+                rollouts=rollouts,
+                discount_rate=0.999,
+                benchmark_returns=eval_on_benchmark_returns,
+                benchmark_proxies=eval_of_proxy_benchmark_returns,
+            )
+            regret_true_reward = eval_off_level_set['lvl_benchmark_regret_hist']
+            regret_proxy_reward = eval_off_level_set['proxy_pile']['lvl_benchmark_regret_hist_proxy_pile']
+            return jnp.maximum(regret_true_reward - regret_proxy_reward,0)
+        case "true_regret_pile":
+            env = cheese_on_a_pile.Env(
+                obs_level_of_detail=0,
+                penalize_time=False,
+                terminate_after_cheese_and_pile= False,
+            )
+            level_solver = cheese_on_a_pile.LevelSolver(
+                env=env,
+                discount_rate=0.999,
+            )
+            eval_on_benchmark_returns = level_solver.vmap_level_value(
+                level_solver.vmap_solve(levels),
+                levels
+            )
+            eval_of_proxy_benchmark_returns = level_solver.vmap_level_value_proxy(
+                level_solver.vmap_solve_proxies(levels),
+                levels,
+            )
+            eval_off_level_set = experience.compute_rollout_metrics(
+                rollouts=rollouts,
+                discount_rate=0.999,
+                benchmark_returns=eval_on_benchmark_returns,
+                benchmark_proxies=eval_of_proxy_benchmark_returns,
+                )
+            regret_true_reward = eval_off_level_set['lvl_benchmark_regret_hist']
+            return jnp.maximum(regret_true_reward ,0)
+        case "true_regret_minigrid_maze":
+            env = minigrid_maze.Env(
+                obs_level_of_detail=0,
+                penalize_time=False,
+                terminate_after_cheese=False,
+            )
+            level_solver = minigrid_maze.LevelSolver(
+                env=env,
+                discount_rate=0.999,
+            )
+            eval_on_benchmark_returns = level_solver.vmap_level_value(
+                level_solver.vmap_solve(levels),
+                levels
+            )
+            eval_of_proxy_benchmark_returns = level_solver.vmap_level_value_proxy(
+                level_solver.vmap_solve_proxies(levels),
+                levels,
+            )
+            eval_off_level_set = experience.compute_rollout_metrics(
+                rollouts=rollouts,
+                discount_rate=0.999,
+                benchmark_returns=eval_on_benchmark_returns,
+                benchmark_proxies=eval_of_proxy_benchmark_returns,
+            )
+            regret_true_reward = eval_off_level_set['lvl_benchmark_regret_hist']
+            return jnp.maximum(regret_true_reward ,0)
+        case "relative_true_regret_minigrid_maze":
+            env = minigrid_maze.Env(
+                obs_level_of_detail=0,
+                penalize_time=False,
+                terminate_after_cheese=False,
+            )
+            level_solver = minigrid_maze.LevelSolver(
+                env=env,
+                discount_rate=0.999,
+            )
+            eval_on_benchmark_returns = level_solver.vmap_level_value(
+                level_solver.vmap_solve(levels),
+                levels
+            )
+            eval_of_proxy_benchmark_returns = level_solver.vmap_level_value_proxy(
+                level_solver.vmap_solve_proxies(levels),
+                levels,
+            )
+            eval_off_level_set = experience.compute_rollout_metrics(
+                rollouts=rollouts,
+                discount_rate=0.999,
+                benchmark_returns=eval_on_benchmark_returns,
+                benchmark_proxies=eval_of_proxy_benchmark_returns,
+            )
+            regret_true_reward = eval_off_level_set['lvl_benchmark_regret_hist']
+            regret_proxy_reward = eval_off_level_set['proxy_corner']['lvl_benchmark_regret_hist_proxy_corner']
+            return jnp.maximum(regret_true_reward - regret_proxy_reward,0)
+        case "proxy_regret_dish":
+            env = cheese_on_a_dish.Env(
+                obs_level_of_detail=0,
+                penalize_time=False,
+                terminate_after_cheese_and_dish=False,
+            )
+            level_solver = cheese_on_a_dish.LevelSolver(
+                env=env,
+                discount_rate=0.999,
+            )
+            eval_on_benchmark_returns = level_solver.vmap_level_value(
+                level_solver.vmap_solve(levels),
+                levels
+            )
+            eval_of_proxy_benchmark_returns = level_solver.vmap_level_value_proxy(
+                level_solver.vmap_solve_proxies(levels),
+                levels,
+            )
+            eval_off_level_set = experience.compute_rollout_metrics(
+                rollouts=rollouts,
+                discount_rate=0.999,
+                benchmark_returns=eval_on_benchmark_returns,
+                benchmark_proxies=eval_of_proxy_benchmark_returns,
+            )
             true_reward = eval_off_level_set['lvl_avg_return_hist']
             proxy_reward = eval_off_level_set['proxy_dish']['lvl_avg_return_hist']
             return jnp.maximum(true_reward - proxy_reward, 0)
@@ -915,7 +1070,6 @@
             true_reward = eval_off_level_set['lvl_avg_return_hist']
             proxy_reward = eval_off_level_set['proxy_corner']['lvl_avg_return_hist']
             return jnp.maximum(regret_true_reward - regret_proxy_reward,0)
-<<<<<<< HEAD
         case "maxmc-paper": 
             return max_ever_returns - rollouts.transitions.value.mean(axis=1)
         case "maxmc-paper-regretdiff":
@@ -1006,10 +1160,6 @@
             maxmc_true = max_ever_returns - true_average_returns
             maxmc_proxy = max_ever_proxy_returns - proxy_average_returns
             return maxmc_true - proxy_average_returns
-=======
-        case "maxmc":
-            raise NotImplementedError # TODO
->>>>>>> 832c3a85
         case _:
             raise ValueError("Invalid return estimator name.")
 
