"""
Universal run script allowing configuring:

* training environment
  * maze size and generating algorithm
  * proxy correlation
  * observation (boolean vs. rgb)
* agent architecture (feed forward actor critic)
* UED algorithm (DR or PLR)
* PPO hyperparameters
* wandb logging, local checkpointing, and saving animations

All from the command line or through exposed functions
"""

import functools
import time

import jax
import jax.numpy as jnp
import einops
from flax.training.train_state import TrainState
from flax import struct
import optax

import tqdm
import wandb
import orbax.checkpoint as ocp

from jaxgmg.baselines import util

from jaxgmg.environments import cheese_in_the_corner
from jaxgmg.environments import keys_and_chests
from jaxgmg.environments import monster_world
from jaxgmg.procgen import maze_generation

from jaxgmg.baselines.networks import (
    ImpalaFull,
    ImpalaSmall,
    SigmoidalFF,
    ReLUFF,
)


# # # 
# types

from typing import Tuple, Dict, Any
from chex import Array, PRNGKey
from jaxgmg.environments.base import EnvState, Env, Level
Observation = Array
Metrics = Dict[str, Any]


# # # 
# "train" entry point


@util.wandb_run # inits wandb and syncs the arguments with wandb.config
def train(
    # randomness
    seed: int = 42,

    # environment config
    rgb: bool = False,                  # obs are boolean (default) or rgb
    env_height: int = 13,
    env_width: int = 13,
    env_layout: str = 'blocks',
    env_corner_size: int = 1,
    
    # config agent
    net: str = "relu-ff",
    
    # training dimensions
    #num_total_env_steps: int = 20_000_000,
    num_total_env_steps: int = 100_000_000,
    num_env_steps_per_cycle: int = 256,
    num_parallel_envs: int = 32,
    num_train_levels: int = 2048,
    
    # PPO hyperparameters
    ppo_lr: float = 5e-4,               # learning rate
    ppo_gamma: float = 0.999,           # discount rate
    ppo_clip_eps: float = 0.2,
    ppo_gae_lambda: float = 0.95,
    ppo_entropy_coeff: float = 0.01,
    ppo_critic_coeff: float = 0.5,
    ppo_max_grad_norm: float = 0.5,
    ppo_lr_annealing: bool = False,
    num_minibatches_per_epoch: int = 8,
    num_epochs_per_cycle: int = 5,
    
    # evaluation config
    num_cycles_per_eval: int = 64,
    num_eval_levels: int = 256,
    num_env_steps_per_eval: int = 1024,
    
    # logging
    console_log: bool = True,           # whether to log metrics to stdout
    wandb_log: bool = True,            # whether to log metrics to wandb
    num_cycles_per_log: int = 16,
    
    # wandb config
    wandb_entity: str = None,
    wandb_project: str = "Phase1 Karim",
    wandb_group: str = None,
    wandb_name: str = None,
    wandb_notes: str = None,
    
    # checkpointing
    checkpointing: bool = False,
    num_cycles_per_checkpoint: int = 256,
    
    # gif animations for training/eval rollouts
    train_gifs: bool = False,
    eval_gifs: bool = False,
    num_cycles_per_train_gif: int = 256,
    num_cycles_per_eval_gif: int = 256,
    gif_grid_width_train: int = 8,
    gif_grid_width_eval: int = 16,
    rgb_gifs: bool = False,             # force gifs rgb even if obs are bool
    
    # memory profiling
    profiling: bool = False,
    num_cycles_per_profile: int = 256,
    
    # output save directory
    save_files_to: str = "out/",
):


    # config management
    config = dict(locals())
    print("new run with config:")
    print(util.dict2str(config))


    # initialising file manager
    print("initialising run file manager")
    fileman = util.RunFilesManager(root_path=save_files_to)
    print("  run folder:", fileman.path)
    

    # save the config to disk
    config_save_path = fileman.get_path('config.json')
    util.save_json(config, config_save_path)
    print('saved config to', config_save_path)
    

    # deriving some additional config variables
    num_total_env_steps_per_cycle = num_env_steps_per_cycle * num_parallel_envs
    num_total_cycles = num_total_env_steps // num_total_env_steps_per_cycle
    num_updates_per_cycle = num_epochs_per_cycle * num_minibatches_per_epoch
    

    # alternative axes
    if wandb_log:
        wandb.define_metric("env/step")
        wandb.define_metric("env/train/*", step_metric="env/step")
        wandb.define_metric("env/eval/*", step_metric="env/step")
        wandb.define_metric("ued/*", step_metric="env/step")
        wandb.define_metric("ppo/update")
        wandb.define_metric("ppo/*", step_metric="ppo/update")
        wandb.define_metric("ppo/std/*", step_metric="ppo/update")

    
    # initialise prng
    rng = jax.random.PRNGKey(seed)


    print("setting up environment...")
    env = cheese_in_the_corner.Env(
        rgb=rgb,
        penalize_time=False,
    )

    print(f"generating {num_train_levels} training levels...")
    maze_generator = maze_generation.get_generator_class_from_name(
        name=env_layout,
    )()
    train_level_generator = cheese_in_the_corner.LevelGenerator(
        height=env_height,
        width=env_width,
        maze_generator=maze_generator,
        corner_size=env_corner_size,
    )
    rng_train_levels, rng = jax.random.split(rng)
    train_levels = train_level_generator.vsample(
        rng_train_levels,
        num_levels=num_train_levels,
    )
    
    
    print(f"setting up {num_eval_levels} on-distribution evaluation levels...")
    rng_eval_on_levels, rng = jax.random.split(rng)
    eval_on_levels = train_level_generator.vsample(
        rng_eval_on_levels,
        num_levels=num_eval_levels,
    )
    
    print(f"setting up {num_eval_levels} off-distribution evaluation levels...")
    shift_level_generator = cheese_in_the_corner.LevelGenerator(
        height=env_height,
        width=env_width,
        maze_generator=maze_generator,
        corner_size=max(env_height, env_width), # larger than necessary
    )
    rng_eval_off_levels, rng = jax.random.split(rng)
    eval_off_levels = shift_level_generator.vsample(
        rng_eval_off_levels,
        num_levels=num_eval_levels,
    )
    
    print(f"setting up {num_eval_levels} off-distribution evaluation levels...")
    shift_level_generator = cheese_in_the_corner.LevelGenerator(
        height=env_height,
        width=env_width,
        maze_generator=maze_generator,
        corner_size=max(env_height, env_width), # larger than necessary
    )
    rng_eval_off_levels, rng = jax.random.split(rng)
    eval_off_levels = shift_level_generator.vsample(
        rng_eval_off_levels,
        num_levels=num_eval_levels,
    )


    print(f"set up UED: DR algorithm...")
    ued = DR(num_levels=num_train_levels)
    ued_state = ued.init()


    print(f"setting up agent with {net} architecture...")
    # select agent architecture
    match net.lower():
        case "relu-ff" | "relu":
            net = ReLUFF(
                num_actions=env.num_actions,
            )
        case "impala-small":
            net = ImpalaSmall(
                num_actions=env.num_actions,
            )
        case "impala" | "impala-large":
            net = ImpalaFull(
                num_actions=env.num_actions,
            )
        case _:
            raise Exception(f"unknown net architecture: {net}")
    # initialise the network
    rng_model, rng_input, rng_level, rng = jax.random.split(rng, 4)
    example_level = train_level_generator.sample(rng_level)
    example_obs, _ = env.reset_to_level(rng_input, example_level)
    net_init_params = net.init(rng_model, example_obs)


    # set up optimiser
    print("setting up optimiser...")
    if ppo_lr_annealing:
        def lr_schedule(updates_count):
            # use a consistent learning rate within each training cycle
            cycles_count = updates_count // num_updates_per_cycle
            frac = updates_count / num_total_cycles
            return (1 - frac) * ppo_lr
        lr = lr_schedule
    else:
        lr = ppo_lr
    train_state = TrainState.create(
        apply_fn=jax.vmap(net.apply, in_axes=(None, 0)),
        params=net_init_params,
        tx=optax.chain(
            optax.clip_by_global_norm(ppo_max_grad_norm),
            optax.adam(learning_rate=lr),
        ),
    )


    # on-policy training loop
    print("begin training loop!")
    print("(note: first two cycles are slow due to compilation)")
    progress = tqdm.tqdm(
        total=num_total_env_steps,
        unit=" env steps",
        unit_scale=True,
        dynamic_ncols=True,
        colour='magenta',
    )
    for t in range(num_total_cycles):
        rng_t, rng = jax.random.split(rng)
        log_cycle = (console_log or wandb_log) and t % num_cycles_per_log == 0
        perf_metrics = {}


        rng_levels, rng_t = jax.random.split(rng_t)
        chosen_level_ids = jax.random.choice(
            rng_levels,
            num_train_levels,
            (num_parallel_envs,),
            replace=False,
            p=ued.distribution(ued_state),
        )
        chosen_levels = jax.tree.map(
            lambda x: x[chosen_level_ids],
            train_levels,
        )
    
        
        # collect experience
        rng_env, rng_t = jax.random.split(rng_t)
        if log_cycle:
            env_start_time = time.perf_counter()
        trajectories, env_obs, env_state, env_metrics = collect_trajectories(
            rng=rng_env,
            train_state=train_state,
            env=env,
            levels=chosen_levels,
            num_steps=num_env_steps_per_cycle,
            discount_rate=ppo_gamma,
            compute_metrics=log_cycle,
        )
        if log_cycle:
            env_elapsed_time = time.perf_counter() - env_start_time
            perf_metrics['env_steps_per_second'] = (
                num_total_env_steps_per_cycle / env_elapsed_time
            )


        # ppo update network on this data a few times
        rng_update, rng_t = jax.random.split(rng_t)
        if log_cycle:
            ppo_start_time = time.perf_counter()
        train_state, advantages, ppo_metrics = ppo_update(
            rng=rng_update,
            train_state=train_state,
            trajectories=trajectories,
            final_obs=env_obs,
            num_epochs=num_epochs_per_cycle,
            num_minibatches_per_epoch=num_minibatches_per_epoch,
            gamma=ppo_gamma,
            clip_eps=ppo_clip_eps,
            gae_lambda=ppo_gae_lambda,
            entropy_coeff=ppo_entropy_coeff,
            critic_coeff=ppo_critic_coeff,
            compute_metrics=log_cycle,
        )
        if log_cycle:
            ppo_elapsed_time = time.perf_counter() - ppo_start_time
            perf_metrics['ppo_updates_per_second'] = (
                num_updates_per_cycle / ppo_elapsed_time
            )
    

        # update ued state
        ued_state, ued_metrics = ued.update(
            state=ued_state,
            chosen_level_ids=chosen_level_ids,
            gaes=advantages,
            compute_metrics=log_cycle,
        )
        

        # periodic evaluation on fixed test levels (on and off distribution)
        if t % num_cycles_per_eval == 0:
            # on-distribution
            rng_eval_on, rng_t = jax.random.split(rng_t)
            eval_on_trajectories, *_, eval_on_metrics = collect_trajectories(
                rng=rng_eval_on,
<<<<<<< HEAD
                train_state=train_state,
                env=env,
                levels=eval_on_levels,
                num_steps=num_env_steps_per_eval,
                discount_rate=ppo_gamma,
                compute_metrics=log_cycle,
            )
            # off-distribution
            rng_eval_off, rng_t = jax.random.split(rng_t)
            eval_off_trajectories, *_, eval_off_metrics = collect_trajectories(
                rng=rng_eval_off,
                train_state=train_state,
                env=env,
=======
                train_state=train_state,
                env=env,
                levels=eval_on_levels,
                num_steps=num_env_steps_per_eval,
                discount_rate=ppo_gamma,
                compute_metrics=log_cycle,
            )
            # off-distribution
            rng_eval_off, rng_t = jax.random.split(rng_t)
            eval_off_trajectories, *_, eval_off_metrics = collect_trajectories(
                rng=rng_eval_off,
                train_state=train_state,
                env=env,
>>>>>>> 9915cdee
                levels=eval_off_levels,
                num_steps=num_env_steps_per_eval,
                discount_rate=ppo_gamma,
                compute_metrics=log_cycle,
            )
        else:
            eval_on_metrics = {}
            eval_off_metrics = {}
        

        # periodic logging
        if log_cycle:
            # convert cycle count to num steps/updates
            t_env_before = t * num_total_env_steps_per_cycle
            t_env_after = t_env_before + num_total_env_steps_per_cycle
            t_ppo_before = t * num_updates_per_cycle
            t_ppo_after = t_ppo_before + num_updates_per_cycle
            step_metrics = {
                'ppo/update': t_ppo_before,
                'env/step': t_env_before,
            }

            # optionally log to console
            if console_log:
                progress.write("\n".join([
                    "=" * 59,
                    f"training loop cycle {t}:",
                    util.dict2str(step_metrics),
                    f"env step {t_env_before}--{t_env_after} rollout:",
                    util.dict2str(env_metrics),
                    f"ued state @{t_env_after}:",
                    util.dict2str(ued_metrics),
                    f"ppo updates {t_ppo_before}--{t_ppo_after} loss:",
                    util.dict2str(ppo_metrics),
                    f"eval env rollouts (on distribution):",
                    util.dict2str(eval_on_metrics),
                    f"eval env rollouts (off distribution):",
                    util.dict2str(eval_off_metrics),
                    f"performance metrics:",
                    util.dict2str(perf_metrics),
                    "=" * 59,
                ]))

            # optionally log to wandb
            if wandb_log:
                wandb.log(
                    step=t,
                    data=(
                        step_metrics
                        | util.dict_prefix(env_metrics, "env/train/")
                        | util.dict_prefix(ued_metrics, "ued/")
                        | util.dict_prefix(ppo_metrics, "ppo/")
                        | util.dict_prefix(eval_on_metrics, "env/eval/on/")
                        | util.dict_prefix(eval_off_metrics, "env/eval/off/")
                        | util.dict_prefix(perf_metrics, "perf/")
                    ),
                )

        
        # periodic checkpointing
        if checkpointing and t % num_cycles_per_checkpoint == 0:
            checkpoint_path = fileman.get_path(f"checkpoints/{t}.ocp")
            ocp.PyTreeCheckpointer().save(checkpoint_path, train_state)
            progress.write(f"saved checkpoint to {checkpoint_path}")
        

        # periodic training animation saving
        if train_gifs and t % num_cycles_per_train_gif == 0:
            frames = animate_trajectories(
                trajectories,
                grid_width=gif_grid_width_train,
                force_rgb=rgb_gifs,
                env=env,
            )
            gif_path = fileman.get_path(f"gifs/train/{t}.gif")
            util.save_gif(frames, gif_path)
            progress.write("saved gif to " + gif_path)
            
            if wandb_log:
                wandb.log(step=t, data={'gifs/train': util.wandb_gif(frames)})

        
        # periodic eval animation saving (on distribution)
<<<<<<< HEAD
        if eval_gifs and t % num_cycles_per_eval_gif == 0:
            frames = animate_trajectories(
                eval_on_trajectories,
                grid_width=gif_grid_width_eval,
                force_rgb=rgb_gifs,
                env=env,
            )
            gif_path = fileman.get_path(f"gifs/eval-on/{t}.gif")
            util.save_gif(frames, gif_path)
            progress.write("saved gif to " + gif_path)
            
            if wandb_log:
                wandb.log(
                    step=t,
                    data={'gifs/eval-on': util.wandb_gif(frames)},
                )

        
        # periodic eval animation saving (off distribution)
        if eval_gifs and t % num_cycles_per_eval_gif == 0:
            frames = animate_trajectories(
                eval_off_trajectories,
=======
        if eval_gifs and t % num_cycles_per_eval_gif == 0:
            frames = animate_trajectories(
                eval_on_trajectories,
>>>>>>> 9915cdee
                grid_width=gif_grid_width_eval,
                force_rgb=rgb_gifs,
                env=env,
            )
<<<<<<< HEAD
            gif_path = fileman.get_path(f"gifs/eval-off/{t}.gif")
=======
            gif_path = fileman.get_path(f"gifs/eval-on/{t}.gif")
>>>>>>> 9915cdee
            util.save_gif(frames, gif_path)
            progress.write("saved gif to " + gif_path)
            
            if wandb_log:
                wandb.log(
                    step=t,
<<<<<<< HEAD
=======
                    data={'gifs/eval-on': util.wandb_gif(frames)},
                )

        
        # periodic eval animation saving (off distribution)
        if eval_gifs and t % num_cycles_per_eval_gif == 0:
            frames = animate_trajectories(
                eval_off_trajectories,
                grid_width=gif_grid_width_eval,
                force_rgb=rgb_gifs,
                env=env,
            )
            gif_path = fileman.get_path(f"gifs/eval-off/{t}.gif")
            util.save_gif(frames, gif_path)
            progress.write("saved gif to " + gif_path)
            
            if wandb_log:
                wandb.log(
                    step=t,
>>>>>>> 9915cdee
                    data={'gifs/eval-off': util.wandb_gif(frames)},
                )
        

        # periodic memory profiling
        if profiling and t % num_cycles_per_profile == 0:
            profile_path = fileman.get_path(f"profiles/mem-{t}.gif")
            jax.profiler.save_device_memory_profile(profile_path)
            progress.write("saved memory profile to " + profile_path)
        
        
        # ending cycle
        progress.update(num_total_env_steps_per_cycle)


    # ending run
    progress.close()
    # (the decorator finishes the wandb run for us, so no need to do that)
    print("training run complete.")


# # # 
# domain randomisation


@struct.dataclass
class DRState:
    visited: Array # bool[num_levels]


@struct.dataclass
class DR:
    num_levels: int


    @functools.partial(jax.jit, static_argnames=('self',))
    def init(self) -> DRState:
        return DRState(
            visited=jnp.zeros(self.num_levels, dtype=bool),
        )

    
    @functools.partial(jax.jit, static_argnames=('self',))
    def distribution(self, state) -> Array:
        return jnp.ones(self.num_levels) / self.num_levels


    @functools.partial(jax.jit, static_argnames=('self', 'compute_metrics',))
    def update(
        self,
        state: DRState,
        chosen_level_ids: Array,   # index[num_levels]
        gaes: Array,               # float[num_steps, num_levels]
        compute_metrics: bool,
    ) -> Tuple[
        DRState,
        Dict[str, Any],
    ]:
        state = state.replace(
            visited=state.visited.at[chosen_level_ids].set(True),
        )
        if compute_metrics:
            metrics = {
                'visited_proportion': state.visited.mean(),
            }
        else:
            metrics = {}
        return state, metrics
# # # 
# "eval" entry point


def evaluate_checkpoint(
    # configure the environment
    # ...
    # locate the checkpoint to evaluate
    checkpoint_directory: str = None,   # path to checkpoints folder
    checkpoint_to_eval: int = -1,       # default: final checkpoint
    # evaluation hyperparameters
    # ... num environments and so on
):
    pass
    # set up environment
    # ...

    # load checkpoint
    # ...

    # do some evaluation
    # ...

    # output or save the results somewhere
    # ...


# # # 
# Experience collection / rollouts


@struct.dataclass
class Transition:
    """
    Captures data involved in one environment step, from the observation to
    the actor/critic response to the reward, termination, and info response
    from the environment. Note: the next env_state and observation is
    represented in the next transition.
    """
    env_state: EnvState
    obs: Observation
    value: float
    action: int
    log_prob: float
    reward: float
    done: bool
    info: dict


@functools.partial(
    jax.jit,
    static_argnames=(
        'env',
        'num_steps',
        'compute_metrics',
    ),
)
def collect_trajectories(
    rng: PRNGKey,
    train_state: TrainState,
    env,
    levels,
    num_steps: int,
    discount_rate: float,
    compute_metrics: bool,
) -> Tuple[
    Transition,
    Observation,
    EnvState,
    Metrics,
]:
    """
    Reset an environment to `levels` and rollout a policy in these levels for
    `env_steps` steps.

    Parameters:

    * rng : PRNGKey
            Random state (consumed)
    * train_state : TrainState
            A flax trainstate object, including the policy parameter
            (`.params`) and application function (`.apply_fn`).
            The policy apply function should take params and an observation
            and return an action distribution and value prediction.
    * env : gmg_environments.base.Env
            Provides functions `reset` and `step` (actually, vectorised
            versions `vreset` and `vstep`).
    * levels : gmg_environments.base.Level[num_levels]
            Vector of Level structs. This many environments will be run in
            parallel.
    * num_steps : int
            The environments will run forward for this many steps.
    * discount_rate : float
            Used in computing the return metric.
    * compute_metrics : bool (default True)
            Whether to compute metrics.

    Returns:

    * trajectories : Transition[num_steps, num_levels]
            The collected experience.
    * final_obs : Observation[num_levels]
            The observation arising after the final transition in each
            trajectory.
    * final_env_state : gmg_environments.base.EnvState[num_levels]
            The env state arising after the final transition in each
            trajectory.
    * metrics : {str: Any}
            A dictionary of statistics calculated based on the collected
            experience. Each key is prefixed with `metrics_prefix`.
            If `compute_metrics` is False, the dictionary is empty.
    """
    # reset environments to these levels
    rng_reset, rng = jax.random.split(rng)
    env_obs, env_state = env.vreset_to_level(
        rng=rng_reset,
        levels=levels,
    )
    initial_carry = (env_obs, env_state)

    def _env_step(carry, rng):
        obs, env_state = carry

        # select action
        rng_action, rng = jax.random.split(rng)
        action_distribution, critic_value = train_state.apply_fn(
            train_state.params,
            obs,
        )
        action = action_distribution.sample(seed=rng_action)
        log_prob = action_distribution.log_prob(action)

        # step env
        rng_step, rng = jax.random.split(rng)
        next_obs, next_env_state, reward, done, info = env.vstep(
            rng_step,
            env_state,
            action,
        )
        
        # carry to next step
        carry = (next_obs, next_env_state)
        # output
        transition = Transition(
            env_state=env_state,
            obs=obs,
            value=critic_value,
            action=action,
            log_prob=log_prob,
            reward=reward,
            done=done,
            info=info,
        )
        return carry, transition

    final_carry, trajectories = jax.lax.scan(
        _env_step,
        initial_carry,
        jax.random.split(rng, num_steps),
    )
    final_obs, final_env_state = final_carry

    if compute_metrics:
        # compute returns
        avg_actual_return = jax.vmap(
            compute_average_return,
            in_axes=(1,1,None),
        )(
            trajectories.reward,
            trajectories.done,
            discount_rate,
        ).mean()
        # compute optimal returns for comparison
        avg_optimal_return = env.voptimal_value(
            levels,
            discount_rate,
        ).mean()
        
        metrics = {
            # approx. mean episode completion time (by episode and by level)
            'avg_episode_length_by_episode':
                1 / (trajectories.done.mean() + 1e-10),
            'avg_episode_length_by_level':
                (1 / (trajectories.done.mean(axis=0) + 1e-10)).mean(),
            # average reward per step
            'avg_reward':
                trajectories.reward.mean(),
            # average return per episode (by level)
            'avg_actual_return':
                avg_actual_return,
            # return of optimal policy for comparison (average by level)
            'avg_optimal_return':
                avg_optimal_return,
            'optimal_minus_actual_return':
                avg_optimal_return - avg_actual_return,
        }
    else:
        metrics = {}

    return (
        trajectories,
        final_obs,
        final_env_state,
        metrics,
    )


@jax.jit
def compute_average_return(
    rewards: Array,
    dones: Array,
    discount_rate: float,
) -> Array:
    """
    Given a sequence of (reward, done) pairs, compute the average return for
    each episode.

    Parameters:

    * rewards : float[t]
            Scalar rewards delivered at the conclusion of each timestep.
    * dones : bool[t]
            True indicates the reward was delivered as the episode
            terminated.
    * discount_rate : float
            The return is exponentially discounted sum of future rewards in
            the episode, this is the discount rate (for one timestep).

    Returns:

    * average_return : float
            The mean of the first-timestep returns for each episode
            represented in the reward/done data.
    """

    # compute per-step returns
    def _accumulate_return(
        next_step_return,
        this_step_reward_and_done,
    ):
        reward, done = this_step_reward_and_done
        this_step_return = reward + (1-done) * discount_rate * next_step_return
        return this_step_return, this_step_return
    _, per_step_returns = jax.lax.scan(
        _accumulate_return,
        0,
        (rewards, dones),
        reverse=True,
    )

    # identify start of each episode
    first_steps = jnp.roll(dones, 1).at[0].set(True)
    
    # average returns at the start of each episode
    total_first_step_returns = jnp.sum(first_steps * per_step_returns)
    num_episodes = jnp.sum(first_steps)
    average_return = total_first_step_returns / num_episodes
    
    return average_return


# # # 
# PPO loss function and optimisation


@functools.partial(
    jax.jit,
    static_argnames=(
        'num_epochs',
        'num_minibatches_per_epoch',
        'compute_metrics',
    ),
)
def ppo_update(
    rng: PRNGKey,
    # training state
    train_state: TrainState,
    # data
    trajectories: Transition,
    final_obs: Observation,
    # ppo hyperparameters
    num_epochs: int,
    num_minibatches_per_epoch: int,
    gamma: float,
    clip_eps: float,
    gae_lambda: float,
    entropy_coeff: float,
    critic_coeff: float,
    # metrics
    compute_metrics: bool,
) -> Tuple[
    TrainState,
    Array, # GAE estimates
    Metrics,
]:
    # generalised advantage estimation
    _, final_value = train_state.apply_fn(train_state.params, final_obs)
    initial_carry = (
        jnp.zeros_like(final_value),
        final_value,
    )
    def _gae_accum(carry, transition):
        gae, next_value = carry
        reward = transition.reward
        this_value = transition.value
        done = transition.done
        gae = (
            reward
            - this_value
            + (1-done) * gamma * (next_value + gae_lambda * gae)
        )
        return (gae, this_value), gae
    _final_carry, advantages = jax.lax.scan(
        _gae_accum,
        initial_carry,
        trajectories,
        reverse=True,
        unroll=16, # WHY? for speed? test this?
    )


    # value targets
    targets = advantages + trajectories.value
        

    # compile data set
    data = (trajectories, advantages, targets)
    data = jax.tree.map(
        lambda x: einops.rearrange(x, 't parallel ... -> (t parallel) ...'),
        data,
    )
    num_examples, = data[1].shape


    # train on these targets for a few epochs
    def _epoch(train_state, rng_epoch):
        # shuffle data
        rng_shuffle, rng_epoch = jax.random.split(rng_epoch)
        permutation = jax.random.permutation(rng_shuffle, num_examples)
        data_shuf = jax.tree.map(lambda x: x[permutation], data)
        # split into minibatches
        data_batched = jax.tree.map(
            lambda x: einops.rearrange(
                x,
                '(batch within_batch) ... -> batch within_batch ...',
                batch=num_minibatches_per_epoch,
            ),
            data_shuf,
        )
        # process each minibatch
        def _minibatch(train_state, minibatch):
            ppo_loss_aux_and_grad = jax.value_and_grad(ppo_loss, has_aux=True)
            (loss, loss_components), grads = ppo_loss_aux_and_grad(
                train_state.params,
                apply_fn=train_state.apply_fn,
                data=minibatch,
                clip_eps=clip_eps,
                critic_coeff=critic_coeff,
                entropy_coeff=entropy_coeff,
            )
            train_state = train_state.apply_gradients(grads=grads)
            return train_state, (loss, loss_components)
        train_state, (losses, losses_components) = jax.lax.scan(
            _minibatch,
            train_state,
            data_batched,
        )
        return train_state, (losses, losses_components)
    train_state, (losses, losses_components) = jax.lax.scan(
        _epoch,
        train_state,
        jax.random.split(rng, num_epochs),
    )

    if compute_metrics:
        metrics = {
            'avg_loss': losses.mean(),
            'avg_loss_actor': losses_components[0].mean(),
            'avg_loss_critic': losses_components[1].mean(),
            'avg_loss_entropy': losses_components[2].mean(),
            'avg_advantage': advantages.mean(),
            'std/std_loss': losses.std(),
            'std/std_loss_actor': losses_components[0].std(),
            'std/std_loss_critic': losses_components[1].std(),
            'std/std_loss_entropy': losses_components[2].std(),
            'std/std_advantage': advantages.std(),
        }
    else:
        metrics = {}
    
    return train_state, advantages, metrics


@functools.partial(jax.jit, static_argnames=('apply_fn',))
def ppo_loss(
    params,
    apply_fn,
    data: Tuple[Transition, Array, Array],
    clip_eps: float,
    critic_coeff: float,
    entropy_coeff: float,
) -> Tuple[
    float,      # loss
    Tuple[      # breakdown of loss into three components
        float,
        float,
        float,
    ]
]:
    # unpack minibatch
    trajectories, advantages, targets = data

    # run network to get current value/log_prob prediction
    action_distribution, value = apply_fn(params, trajectories.obs)
    log_prob = action_distribution.log_prob(trajectories.action)
    
    # actor loss
    ratio = jnp.exp(log_prob - trajectories.log_prob)
    advantages = (advantages - advantages.mean()) / (advantages.std() + 1e-8)
    actor_loss = -jnp.minimum(
        advantages * ratio,
        advantages * jnp.clip(ratio, 1-clip_eps, 1+clip_eps)
    ).mean()

    # critic loss
    value_diff_clipped = jnp.clip(
        value - trajectories.value,
        -clip_eps,
        clip_eps,
    )
    value_proximal = trajectories.value + value_diff_clipped
    critic_loss = jnp.maximum(
        jnp.square(value - targets),
        jnp.square(value_proximal - targets),
    ).mean() / 2

    # entropy regularisation term
    entropy = action_distribution.entropy().mean()

    total_loss = (
        actor_loss
        + critic_coeff * critic_loss
        - entropy_coeff * entropy
    )
    return total_loss, (actor_loss, critic_loss, entropy)


# # # 
# Helper functions


@functools.partial(jax.jit, static_argnames=('grid_width','force_rgb','env'))
def animate_trajectories(
    trajectories: Transition,
    grid_width: int,
    force_rgb: bool = False,
    env: Env = None,
) -> Array:
    """
    Transform a trajectory into a sequence of images showing for each
    timestep a matrix of observations.

    # TODO: show reward as flashes of colour filters?
    """
    obs = trajectories.obs

    if force_rgb:
        vrender = jax.vmap(env.get_obs, in_axes=(0, None,)) # parallel envs
        vvrender = jax.vmap(vrender, in_axes=(0, None,))    # time
        obs = vvrender(trajectories.env_state, force_rgb)

    # flash the screen half black for the last frame of each episode
    done_mask = einops.rearrange(trajectories.done, 't p -> t p 1 1 1')
    obs = obs * (1. - .5 * done_mask)
    
    # rearrange into a (padded) grid of observations
    obs = jnp.pad(
        obs,
        pad_width=(
            (0,0), # time
            (0,0), # parallel
            (0,1), # height
            (0,1), # width
            (0,0), # channel
        ),
    )
    grid = einops.rearrange(
        obs,
        't (p1 p2) h w c -> t (p1 h) (p2 w) c',
        p2=grid_width,
    )
    grid = jnp.pad(
        grid,
        pad_width=(
            (0,16), # time
            (1,0),  # height
            (1,0),  # width
            (0,0),  # channel
        ),
    )

    return grid


# # # 
# Program entry point

if __name__ == "__main__":
    # 'typer' automatically turns functions into a CLI based on their
    # parameters and type annotations
    import typer
    app = typer.Typer(
        no_args_is_help=True,
        add_completion=False,
        pretty_exceptions_show_locals=False, # can turn on during debugging
    )
    # add the following functions to the CLI as subcommands
    app.command()(train)
    app.command()(evaluate_checkpoint)
    # launch program: parse arguments from command line, pass to the function
    app()
    <|MERGE_RESOLUTION|>--- conflicted
+++ resolved
@@ -65,6 +65,8 @@
     rgb: bool = False,                  # obs are boolean (default) or rgb
     env_height: int = 13,
     env_width: int = 13,
+    env_height: int = 13,
+    env_width: int = 13,
     env_layout: str = 'blocks',
     env_corner_size: int = 1,
     
@@ -72,6 +74,8 @@
     net: str = "relu-ff",
     
     # training dimensions
+    #num_total_env_steps: int = 20_000_000,
+    num_total_env_steps: int = 100_000_000,
     #num_total_env_steps: int = 20_000_000,
     num_total_env_steps: int = 100_000_000,
     num_env_steps_per_cycle: int = 256,
@@ -81,13 +85,18 @@
     # PPO hyperparameters
     ppo_lr: float = 5e-4,               # learning rate
     ppo_gamma: float = 0.999,           # discount rate
+    ppo_lr: float = 5e-4,               # learning rate
+    ppo_gamma: float = 0.999,           # discount rate
     ppo_clip_eps: float = 0.2,
+    ppo_gae_lambda: float = 0.95,
+    ppo_entropy_coeff: float = 0.01,
     ppo_gae_lambda: float = 0.95,
     ppo_entropy_coeff: float = 0.01,
     ppo_critic_coeff: float = 0.5,
     ppo_max_grad_norm: float = 0.5,
     ppo_lr_annealing: bool = False,
     num_minibatches_per_epoch: int = 8,
+    num_minibatches_per_epoch: int = 8,
     num_epochs_per_cycle: int = 5,
     
     # evaluation config
@@ -98,10 +107,12 @@
     # logging
     console_log: bool = True,           # whether to log metrics to stdout
     wandb_log: bool = True,            # whether to log metrics to wandb
+    wandb_log: bool = True,            # whether to log metrics to wandb
     num_cycles_per_log: int = 16,
     
     # wandb config
     wandb_entity: str = None,
+    wandb_project: str = "Phase1 Karim",
     wandb_project: str = "Phase1 Karim",
     wandb_group: str = None,
     wandb_name: str = None,
@@ -186,6 +197,7 @@
     )
     rng_train_levels, rng = jax.random.split(rng)
     train_levels = train_level_generator.vsample(
+    train_levels = train_level_generator.vsample(
         rng_train_levels,
         num_levels=num_train_levels,
     )
@@ -210,6 +222,10 @@
         rng_eval_off_levels,
         num_levels=num_eval_levels,
     )
+
+
+    print(f"set up UED: DR algorithm...")
+    ued = DR(num_levels=num_train_levels)
     
     print(f"setting up {num_eval_levels} off-distribution evaluation levels...")
     shift_level_generator = cheese_in_the_corner.LevelGenerator(
@@ -250,6 +266,7 @@
     # initialise the network
     rng_model, rng_input, rng_level, rng = jax.random.split(rng, 4)
     example_level = train_level_generator.sample(rng_level)
+    example_level = train_level_generator.sample(rng_level)
     example_obs, _ = env.reset_to_level(rng_input, example_level)
     net_init_params = net.init(rng_model, example_obs)
 
@@ -365,7 +382,6 @@
             rng_eval_on, rng_t = jax.random.split(rng_t)
             eval_on_trajectories, *_, eval_on_metrics = collect_trajectories(
                 rng=rng_eval_on,
-<<<<<<< HEAD
                 train_state=train_state,
                 env=env,
                 levels=eval_on_levels,
@@ -379,21 +395,6 @@
                 rng=rng_eval_off,
                 train_state=train_state,
                 env=env,
-=======
-                train_state=train_state,
-                env=env,
-                levels=eval_on_levels,
-                num_steps=num_env_steps_per_eval,
-                discount_rate=ppo_gamma,
-                compute_metrics=log_cycle,
-            )
-            # off-distribution
-            rng_eval_off, rng_t = jax.random.split(rng_t)
-            eval_off_trajectories, *_, eval_off_metrics = collect_trajectories(
-                rng=rng_eval_off,
-                train_state=train_state,
-                env=env,
->>>>>>> 9915cdee
                 levels=eval_off_levels,
                 num_steps=num_env_steps_per_eval,
                 discount_rate=ppo_gamma,
@@ -477,7 +478,6 @@
 
         
         # periodic eval animation saving (on distribution)
-<<<<<<< HEAD
         if eval_gifs and t % num_cycles_per_eval_gif == 0:
             frames = animate_trajectories(
                 eval_on_trajectories,
@@ -500,36 +500,6 @@
         if eval_gifs and t % num_cycles_per_eval_gif == 0:
             frames = animate_trajectories(
                 eval_off_trajectories,
-=======
-        if eval_gifs and t % num_cycles_per_eval_gif == 0:
-            frames = animate_trajectories(
-                eval_on_trajectories,
->>>>>>> 9915cdee
-                grid_width=gif_grid_width_eval,
-                force_rgb=rgb_gifs,
-                env=env,
-            )
-<<<<<<< HEAD
-            gif_path = fileman.get_path(f"gifs/eval-off/{t}.gif")
-=======
-            gif_path = fileman.get_path(f"gifs/eval-on/{t}.gif")
->>>>>>> 9915cdee
-            util.save_gif(frames, gif_path)
-            progress.write("saved gif to " + gif_path)
-            
-            if wandb_log:
-                wandb.log(
-                    step=t,
-<<<<<<< HEAD
-=======
-                    data={'gifs/eval-on': util.wandb_gif(frames)},
-                )
-
-        
-        # periodic eval animation saving (off distribution)
-        if eval_gifs and t % num_cycles_per_eval_gif == 0:
-            frames = animate_trajectories(
-                eval_off_trajectories,
                 grid_width=gif_grid_width_eval,
                 force_rgb=rgb_gifs,
                 env=env,
@@ -541,7 +511,6 @@
             if wandb_log:
                 wandb.log(
                     step=t,
->>>>>>> 9915cdee
                     data={'gifs/eval-off': util.wandb_gif(frames)},
                 )
         
