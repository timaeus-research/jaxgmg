"""
Autocurricula stateful level generators.
"""

import functools
from typing import Any

import jax
import jax.numpy as jnp

from flax import struct
from chex import PRNGKey, Array

from jaxgmg.environments.base import Level, LevelGenerator, LevelMetrics, LevelSolver, LevelSolution

from jaxgmg.baselines.experience import Rollout


# # # 
# Base classes


@struct.dataclass
class CurriculumLevelGenerator:
    """
    Abstract base class for various autocurricula.
    """


    @struct.dataclass
    class State:
        pass

    
    @functools.partial(jax.jit, static_argnames=['self'])
    def init(self) -> State:
        return self.State()


    def get_batch(
        self,
        rng: PRNGKey,
        num_levels: int,
    ) -> tuple[
        State,
        Level, # Level[num_levels]
    ]:
        # TODO: optionally return a benchmark dict for evals?
        raise NotImplementedError


    @functools.partial(jax.jit, static_argnames=['self'])
    def update(
        self,
        state: State,
        levels: Level,      # Level[num_levels]
        rollouts: Rollout,  # Rollout[num_levels] with Transition[num_steps]
        advantages: Array,  # float[num_levels, num_steps]
    ) -> State:
        return state


    @functools.partial(jax.jit, static_argnames=['self'])
    def compute_metrics(self, state: State) -> dict[str, Any]:
        return {}


# # # 
# DOMAIN RANDOMISATION


@struct.dataclass
class FiniteDomainRandomisation(CurriculumLevelGenerator):

    
    @struct.dataclass
    class State(CurriculumLevelGenerator.State):
        levels: Level           # Level[num_levels]
        visit_counts: Array     # int[num_levels]


    @functools.partial(jax.jit, static_argnames=['self'])
    def init(self, levels):
        num_levels = jax.tree.leaves(levels)[0].shape[0]
        return self.State(
            levels=levels,
            visit_counts=jnp.zeros(num_levels, dtype=int),
        )


    @functools.partial(jax.jit, static_argnames=['self', 'num_levels'])
    def get_batch(
        self,
        state: State,
        rng: PRNGKey,
        num_levels: int,
    ) -> tuple[
        State,
        Level, # Level[num_levels]
    ]:
        num_levels_total = jax.tree.leaves(state.levels)[0].shape[0]
        level_ids = jax.random.choice(
            rng,
            num_levels_total,
            (num_levels,),
            replace=(num_levels > num_levels_total),
        )
        levels_batch = jax.tree.map(lambda x: x[level_ids], state.levels)
        new_state = state.replace(
            visit_counts=state.visit_counts.at[level_ids].add(1),
        )
        return new_state, levels_batch


    @functools.partial(jax.jit, static_argnames=['self'])
    def compute_metrics(self, state: State) -> dict[str, Any]:
        return {
            'prop_visited': (state.visit_counts > 0).mean(),
            'avg_visit_count': state.visit_counts.mean(),
        }


@struct.dataclass
class InfiniteDomainRandomisation(CurriculumLevelGenerator):
    level_generator: LevelGenerator


    @functools.partial(jax.jit, static_argnames=['self', 'num_levels'])
    def get_batch(
        self,
        state: CurriculumLevelGenerator.State,
        rng: PRNGKey,
        num_levels: int,
    ) -> tuple[
        CurriculumLevelGenerator.State,
        Level, # Level[num_levels]
    ]:
        levels_batch = self.level_generator.vsample(
            rng,
            num_levels=num_levels,
        )
        return state, levels_batch


# # # 
# PRIORITISED LEVEL REPLAY
    

def plr_replay_probs(
    temperature: float,
    staleness_coeff: float,
    scores: Array,              # float[buffer_size]
    last_visit_times: Array,    # int[buffer_size]
    current_time: int,
) -> Array:                     # float[buffer_size]
    """
    Conditional on sampling from the replay buffer, what is the probability
    of sampling each level in the replay buffer?
    """
    buffer_size, = scores.shape
    # ordinal score-based prioritisation
    ranks = (
        jnp.empty(buffer_size)
            .at[jnp.argsort(scores, descending=True)]
            .set(jnp.arange(1, buffer_size+1))
    )
    tempered_hvals = jnp.pow(1 / ranks, 1 / temperature)
    
    # staleness-aware prioritisation
    staleness = 1 + current_time - last_visit_times # TODO: is 1+ correct?

    # probability of replaying each level is a mixture of these
    P_replay = (
        (1-staleness_coeff) * tempered_hvals / tempered_hvals.sum()
        + staleness_coeff * staleness / staleness.sum()
    )
    return P_replay

        
def plr_compute_scores(
    regret_estimator: str,
    rollouts: Rollout,  # Rollout[num_levels] with Transition[num_steps]
    advantages: Array,  # float[num_levels, num_steps]
) -> Array:             # float[num_levels]
    match regret_estimator.lower():
        case "absgae":
            return jnp.abs(advantages).mean(axis=1)
        case "pvl":
            return jnp.maximum(advantages, 0).mean(axis=1)
        case "proxy_regret_corner":
            true_reward = rollouts.transitions.reward.sum(axis=1)
            proxy_reward = rollouts.transitions.info['proxy_rewards']['corner'].sum(axis=1)
            return jnp.maximum(true_reward - proxy_reward,0)
        case "proxy_regret_corner_wdistance":
            true_reward = rollouts.transitions.reward.sum(axis=1)
            proxy_reward = rollouts.transitions.info['proxy_rewards']['corner'].sum(axis=1)
            mouse_pos = rollouts.transitions.env_state.mouse_pos[:, 0]
            cheese_pos = rollouts.transitions.env_state.level.cheese_pos[:, 0]
            final_distance = jnp.sqrt(jnp.sum((mouse_pos - cheese_pos)**2, axis=-1))
            maze_height = 11
            maze_width = 11
            max_distance = jnp.sqrt(maze_height**2 + maze_width**2)
            normalized_distance = final_distance / max_distance
            
            reward_diff = jnp.maximum(true_reward - proxy_reward,0)
            weight_reward_diff = 0.7
            weight_distance = 0.3
            return weight_reward_diff * reward_diff + weight_distance * normalized_distance
        case "proxy_regret_dish":
            true_reward = rollouts.transitions.reward.sum(axis=1)
            proxy_reward = rollouts.transitions.info['proxy_rewards']['dish'].sum(axis=1)
            return jnp.maximum(true_reward - proxy_reward,0)
        case "proxy_regret_pile":
            true_reward = rollouts.transitions.reward.sum(axis=1)
            proxy_reward = rollouts.transitions.info['proxy_rewards']['pile'].sum(axis=1)
            return jnp.maximum(true_reward - proxy_reward,0)
        case "maxmc":
            raise NotImplementedError # TODO
        case _:
            raise ValueError("Invalid return estimator.")


@struct.dataclass
class PrioritisedLevelReplay(CurriculumLevelGenerator):
    level_generator: LevelGenerator
    level_metrics: LevelMetrics | None
    buffer_size: int
    temperature: float
    staleness_coeff: float
    prob_replay: float
    regret_estimator: str                   # "absGAE", "PVL", todo: "maxMC"


    @struct.dataclass
    class State(CurriculumLevelGenerator.State):
        @struct.dataclass
        class AnnotatedLevel:
            level: Level
            last_score: float
            last_visit_time: int
<<<<<<< HEAD
=======
            solution: None # | LevelSolution  # note: only used for metrics
>>>>>>> 54cc5cfd
            first_visit_time: int           # note: only used for metrics
        buffer: AnnotatedLevel              # AnnotatedLevel[buffer_size]
        num_replay_batches: int
        prev_P_replay: Array                # float[buffer_size]
        prev_batch_was_replay: bool
        prev_batch_level_ids: Array         # int[num_levels]


    @functools.partial(jax.jit, static_argnames=['self', 'batch_size_hint'])
    def init(
        self,
        rng: PRNGKey,
        default_score: float = 0.0,
        batch_size_hint: int = 0,
    ):
        # seed the level buffer with random levels with a default score.
        # initially we replay these in lieu of levels we have actual scores
        # for, but over time we replace them with real replay levels.
        initial_levels = self.level_generator.vsample(
            rng=rng,
            num_levels=self.buffer_size,
        )
        initial_scores = jnp.ones(self.buffer_size) * default_score
        initial_time = jnp.zeros(self.buffer_size, dtype=int)
        # initialise the state with the above information in the level buffer
        # and additional information needed to maintain the state of the PLR
        # algorithm
        return self.State(
            buffer=self.State.AnnotatedLevel(
                level=initial_levels,
                last_score=initial_scores,
                last_visit_time=initial_time,
                first_visit_time=initial_time,
            ),
            num_replay_batches=0,
            prev_P_replay=jnp.zeros(self.buffer_size),
            prev_batch_was_replay=False,
            prev_batch_level_ids=jnp.arange(batch_size_hint),
        )


    @functools.partial(jax.jit, static_argnames=['self', 'num_levels'])
    def get_batch(
        self,
        state: State,
        rng: PRNGKey,
        num_levels: int,
    ) -> tuple[
        State,
        Level, # Level[num_levels]
    ]:
        # spawn a batch of completely new levels
        rng_new, rng = jax.random.split(rng)
        new_levels = self.level_generator.vsample(
            rng=rng_new,
            num_levels=num_levels,
        )
        
        # spawn a batch of replay levels
        rng_replay, rng = jax.random.split(rng)
        P_replay = plr_replay_probs(
            temperature=self.temperature,
            staleness_coeff=self.staleness_coeff,
            scores=state.buffer.last_score,
            last_visit_times=state.buffer.last_visit_time,
            current_time=state.num_replay_batches,
        )
        assert num_levels <= self.buffer_size
        replay_level_ids = jax.random.choice(
            key=rng_replay,
            a=self.buffer_size,
            shape=(num_levels,),
            p=P_replay,
            replace=False, # increase diversity, easier updating
        )
        replay_levels = jax.tree.map(
            lambda x: x[replay_level_ids],
            state.buffer.level,
        )

        # decide which batch to use by flipping a biased coin
        rng_coin, rng = jax.random.split(rng)
        replay_choice = jax.random.bernoulli(
            key=rng_coin,
            p=self.prob_replay,
        )
        # select those levels
        chosen_levels = jax.tree.map(
            lambda r, n: jnp.where(replay_choice, r, n),
            replay_levels,
            new_levels,
        )

        # record information required for update in the state
        next_state = state.replace(
            prev_P_replay=P_replay,
            prev_batch_was_replay=replay_choice,
            prev_batch_level_ids=replay_level_ids,
        )
        return next_state, chosen_levels


    @functools.partial(jax.jit, static_argnames=['self'])
    def update(
        self,
        state: State,
        levels: Level,      # Level[num_levels]
        rollouts: Rollout,  # Rollout[num_levels] with Transition[num_steps]
        advantages: Array,  # float[num_levels, num_steps]
    ) -> State:
        # estimate scores of these levels from the rollouts
        scores = plr_compute_scores(
            regret_estimator=self.regret_estimator,
            rollouts=rollouts,
            advantages=advantages,
        )
    
        # perform both a replay-type update and a new-type update
        replay_next_state = self._replay_update(state, scores)
        new_next_state = self._new_update(state, levels, scores)
        # and keep the result corresponding to the previous batch's type
        next_state = jax.tree.map(
            lambda r, n: jnp.where(state.prev_batch_was_replay, r, n),
            replay_next_state,
            new_next_state,
        )
        return next_state

        
    def _replay_update(
        self,
        state: State,
        scores: Array,
    ) -> State:
        """
        Conditional on the previous batch being a replay batch, update the
        state.
        """
        # replace the scores of the replayed level ids with the new scores
        # and mark those levels as just visited
        return state.replace(
            buffer=state.buffer.replace(
                last_score=state.buffer.last_score
                    .at[state.prev_batch_level_ids]
                    .set(scores),
                last_visit_time=state.buffer.last_visit_time
                    .at[state.prev_batch_level_ids]
                    .set(state.num_replay_batches + 1),
            ),
            num_replay_batches=state.num_replay_batches + 1,
        )


    def _new_update(
        self,
        state: State,
        levels: Level,  # Level[num_levels]
        scores: Array,  # float[num_levels]
    ) -> State:
        """
        Conditional on the previous batch being a new batch (not a replay
        batch), update the state.
        """
        num_levels, = scores.shape

        # identify the num_levels levels with lowest replay potential
        _, worst_level_ids = jax.lax.top_k(
            -state.prev_P_replay,
            k=num_levels,
        )

        # annotate the levels we're trying to add to the buffer
        time_now = jnp.full(num_levels, state.num_replay_batches, dtype=int)
        challengers = self.State.AnnotatedLevel(
            level=levels,
            last_score=scores,
            last_visit_time=time_now,
            first_visit_time=time_now,
        )

        # concatenate the low-potential levels and the challenger levels
        candidate_buffer = jax.tree.map(
            lambda b, c: jnp.concatenate((b[worst_level_ids], c), axis=0),
            state.buffer,
            challengers,
        )
        # of these 2*num_levels levels, which num_levels have highest scores?
        _, best_level_ids = jax.lax.top_k(
            candidate_buffer.last_score,
            k=num_levels,
        )
        
        # use those levels to replace the lowest-potential levels
        return state.replace(
            buffer=jax.tree.map(
                lambda b, c: b.at[worst_level_ids].set(c[best_level_ids]),
                state.buffer,
                candidate_buffer,
            ),
        )


    @functools.partial(jax.jit, static_argnames=['self'])
    def compute_metrics(self, state: State) -> dict[str, Any]:
        if self.level_metrics is not None:
            buffer_metrics = self.level_metrics.compute_metrics( 
                levels=state.buffer.level,
                weights=state.prev_P_replay,
            )
        else:
            buffer_metrics = {}
        return {
            **buffer_metrics,
            'scoring': {
                'avg_scores': state.buffer.last_score.mean(),
                'scores_hist': state.buffer.last_score,
            },
            'visit_patterns': {
                'num_replay_batches': state.num_replay_batches,
                'avg_last_visit_time': state.buffer.last_visit_time.mean(),
                'avg_first_visit_time': state.buffer.first_visit_time.mean(),
                'last_visit_time_hist': state.buffer.last_visit_time,
                'first_visit_time_hist': state.buffer.first_visit_time,
                'prev_batch_level_ids_hist': state.prev_batch_level_ids,
            },
        }


@struct.dataclass
class ParallelRobustPrioritisedLevelReplay(CurriculumLevelGenerator):
    level_generator: LevelGenerator
    level_metrics: LevelMetrics | None
    buffer_size: int
    temperature: float
    staleness_coeff: float
    regret_estimator: str       # "absGAE", "PVL", todo: "maxMC"


    @struct.dataclass
    class State(CurriculumLevelGenerator.State):
        @struct.dataclass
        class AnnotatedLevel:
            level: Level
            last_score: float
            last_visit_time: int
            first_visit_time: int
        buffer: AnnotatedLevel              # AnnotatedLevel[buffer_size]
        num_batches: int
        prev_batch_replay_level_ids: Array  # int[2*num_levels]


    @functools.partial(jax.jit, static_argnames=['self', 'batch_size_hint'])
    def init(
        self,
        rng: PRNGKey,
        default_score: float = 0.0,
        batch_size_hint: int = 0,
    ):
        # seed the level buffer with random levels with some default score.
        # initially we replay these in lieu of levels we have actual scores
        # for, but over time we replace them with real replay levels.
        return self.State(
            buffer=self.State.AnnotatedLevel(
                level=self.level_generator.vsample(
                    rng=rng,
                    num_levels=self.buffer_size,
                ),
                last_score=jnp.ones(self.buffer_size) * default_score,
                last_visit_time=jnp.zeros(self.buffer_size, dtype=int),
                first_visit_time=jnp.zeros(self.buffer_size, dtype=int),
            ),
            num_batches=0,
            prev_batch_replay_level_ids=jnp.arange(batch_size_hint),
        )


    @functools.partial(jax.jit, static_argnames=['self', 'num_levels'])
    def get_batch(
        self,
        state: State,
        rng: PRNGKey,
        num_levels: int,
    ) -> tuple[
        State,
        Level, # Level[2*num_levels]
    ]:
        # spawn a batch of completely new levels
        rng_new, rng = jax.random.split(rng)
        new_levels = self.level_generator.vsample(
            rng=rng_new,
            num_levels=num_levels,
        )
        
        # spawn a batch of replay levels
        rng_replay, rng = jax.random.split(rng)
        P_replay = plr_replay_probs(
            temperature=self.temperature,
            staleness_coeff=self.staleness_coeff,
            scores=state.buffer.last_score,
            last_visit_times=state.buffer.last_visit_time,
            current_time=state.num_batches,
        )
        assert num_levels <= self.buffer_size
        replay_level_ids = jax.random.choice(
            key=rng_replay,
            a=self.buffer_size,
            shape=(num_levels,),
            p=P_replay,
            replace=False, # increase diversity, easier updating
        )
        replay_levels = jax.tree.map(
            lambda x: x[replay_level_ids],
            state.buffer.level,
        )

        # combine them into a single array of levels
        combined_levels = jax.tree.map(
            lambda r, n: jnp.concatenate([r, n], axis=0),
            replay_levels,
            new_levels,
        )
        # record information required for update in the state
        next_state = state.replace(
            prev_batch_replay_level_ids=replay_level_ids,
        )
        return next_state, combined_levels
 

    @functools.partial(jax.jit, static_argnames=['self'])
    def update(
        self,
        state: State,
        levels: Level,      # Level[2*num_levels]
        rollouts: Rollout,  # Rollout[2*num_levels] with Transition[num_steps]
        advantages: Array,  # float[2*num_levels, num_steps]
    ) -> State:
        # estimate scores of all the levels from the rollouts
        scores = plr_compute_scores(
            regret_estimator=self.regret_estimator,
            rollouts=rollouts,
            advantages=advantages,
        )
        num_levels = scores.shape[0] // 2

        # perform replay-type update with the replay half of the levels
        scores_replay = scores[:num_levels]
        state_replay_updated = state.replace(
            buffer=state.buffer.replace(
                last_score=state.buffer.last_score
                    .at[state.prev_batch_replay_level_ids]
                    .set(scores_replay),
                last_visit_time=state.buffer.last_visit_time
                    .at[state.prev_batch_replay_level_ids]
                    .set(state.num_batches + 1),
            ),
            num_batches=state.num_batches + 1,
        )

        # perform new-type update with the new half of the levels
        scores_new = scores[num_levels:]
        levels_new = jax.tree.map(lambda x: x[num_levels:], levels)
        state_replay_and_new_updated = self._new_update(
            state=state_replay_updated,
            levels=levels_new,
            scores=scores_new,
        )
        
        return state_replay_and_new_updated


    def _new_update(
        self,
        state: State,
        levels: Level,  # Level[num_levels]
        scores: Array,  # float[num_levels]
    ) -> State:
        num_levels, = scores.shape

        # for parallel PLR we need to recompute the replay probabilities
        # since the buffer has changed by the time we do this update
        P_replay = plr_replay_probs(
            temperature=self.temperature,
            staleness_coeff=self.staleness_coeff,
            scores=state.buffer.last_score,
            last_visit_times=state.buffer.last_visit_time,
            current_time=state.num_batches,
        )

        # identify the num_levels levels with lowest replay potential
        _, worst_level_ids = jax.lax.top_k(
            -P_replay,
            k=num_levels,
        )

        # extract these low potential levels and concatenate them with the
        # new levels we're considering adding to the buffer
        # (together with required score and timing data)
        time_now = jnp.full(num_levels, state.num_batches, dtype=int)
        challengers = self.State.AnnotatedLevel(
            level=levels,
            last_score=scores,
            last_visit_time=time_now,
            first_visit_time=time_now,
        )
        candidate_buffer = jax.tree.map(
            lambda b, c: jnp.concatenate((b[worst_level_ids], c), axis=0),
            state.buffer,
            challengers,
        )

        # of these 2*num_levels levels, which num_levels have highest scores?
        _, best_level_ids = jax.lax.top_k(
            candidate_buffer.last_score,
            k=num_levels,
        )
        
        # use those levels to replace the lowest-potential levels
        return state.replace(
            buffer=jax.tree.map(
                lambda b, c: b.at[worst_level_ids].set(c[best_level_ids]),
                state.buffer,
                candidate_buffer,
            ),
        )


    @functools.partial(jax.jit, static_argnames=['self'])
    def compute_metrics(self, state: State) -> dict[str, Any]:
        if self.level_metrics is not None:
            P_replay = plr_replay_probs(
                temperature=self.temperature,
                staleness_coeff=self.staleness_coeff,
                scores=state.buffer.last_score,
                last_visit_times=state.buffer.last_visit_time,
                current_time=state.num_batches,
            )
            buffer_metrics = self.level_metrics.compute_metrics( 
                levels=state.buffer.level,
                weights=P_replay,
            )
        else:
            buffer_metrics = {}
        return {
            **buffer_metrics,
            'scoring': {
                'avg_scores': state.buffer.last_score.mean(),
                'scores_hist': state.buffer.last_score,
            },
            'visit_patterns': {
                'num_replay_batches': state.num_batches,
                'avg_last_visit_time': state.buffer.last_visit_time.mean(),
                'avg_first_visit_time': state.buffer.first_visit_time.mean(),
                'last_visit_time_hist': state.buffer.last_visit_time,
                'first_visit_time_hist': state.buffer.first_visit_time,
                'prev_batch_level_ids_hist': state.prev_batch_replay_level_ids,
            },
        }

<|MERGE_RESOLUTION|>--- conflicted
+++ resolved
@@ -11,7 +11,7 @@
 from flax import struct
 from chex import PRNGKey, Array
 
-from jaxgmg.environments.base import Level, LevelGenerator, LevelMetrics, LevelSolver, LevelSolution
+from jaxgmg.environments.base import Level, LevelGenerator, LevelMetrics
 
 from jaxgmg.baselines.experience import Rollout
 
@@ -238,10 +238,6 @@
             level: Level
             last_score: float
             last_visit_time: int
-<<<<<<< HEAD
-=======
-            solution: None # | LevelSolution  # note: only used for metrics
->>>>>>> 54cc5cfd
             first_visit_time: int           # note: only used for metrics
         buffer: AnnotatedLevel              # AnnotatedLevel[buffer_size]
         num_replay_batches: int
