"""
Run proximal policy optimisation with unsupervised environment design for a
given network, environment, and set of training/eval levels. Integrated with
wandb.
"""

import collections
import functools
import time
import os

import jax
from flax.training.train_state import TrainState
import optax
import orbax.checkpoint as ocp

import tqdm
import wandb

from jaxgmg import util
from jaxgmg.baselines import networks
from jaxgmg.baselines import experience
from jaxgmg.baselines import evals
from jaxgmg.baselines.ppo import ProximalPolicyOptimisation
from jaxgmg.baselines.autocurricula import dr_infinite
from jaxgmg.baselines.autocurricula import dr_finite
from jaxgmg.baselines.autocurricula import plr
from jaxgmg.baselines.autocurricula import accel

# types and abstract base classes used for type annotations
from typing import Any, Callable
from chex import Array, PRNGKey
from jaxgmg.environments.base import EnvState, Env, Level, Observation
from jaxgmg.environments.base import LevelGenerator, LevelMutator
from jaxgmg.environments.base import LevelSolver, LevelMetrics
from jaxgmg.baselines.experience import Transition, Rollout
from jaxgmg.baselines.evals import Eval
from jaxgmg.baselines.autocurricula.base import CurriculumGenerator
from jaxgmg.baselines.autocurricula.base import GeneratorState


# # # 
# training entry point


def run(
    seed: int,
    # environment-specific stuff
    env: Env,
    train_level_generator: LevelGenerator,
    level_mutator: LevelMutator | None,
    level_solver: LevelSolver | None,
    level_metrics: LevelMetrics | None,
    eval_level_generators: dict[str, LevelGenerator],
    fixed_eval_levels: dict[str, Level],
    heatmap_splayer_fn: Callable | None,
    classify_level_is_shift: Callable[[Level], bool] | None,
    # actor critic policy config
    net_cnn_type: str,
    net_rnn_type: str,
    net_width: int,
    # ued config
    ued: str,
    prob_shift: float,
    num_train_levels: int,
    plr_buffer_size: int,
    plr_temperature: float,
    plr_staleness_coeff: float,
    plr_prob_replay: float,
    plr_regret_estimator: str,
    plr_robust: bool,
    # PPO config
    ppo_lr: float,
    ppo_gamma: float,
    ppo_clip_eps: float,
    ppo_gae_lambda: float,
    ppo_entropy_coeff: float,
    ppo_critic_coeff: float,
    ppo_max_grad_norm: float,
    ppo_lr_annealing: bool,
    num_minibatches_per_epoch: int,
    num_epochs_per_cycle: int,
    # training run dimensions
    num_total_env_steps: int,
    num_env_steps_per_cycle: int,
    num_parallel_envs: int,
    # training animation dimensions
    train_gifs: bool,
    train_gif_grid_width: int,
    # evals config
    num_cycles_per_eval: int,
    num_eval_levels: int,
    num_env_steps_per_eval: int,
    num_cycles_per_big_eval: int,
    eval_gif_grid_width: int,
    # logging config
    num_cycles_per_log: int,
    console_log: bool,
    wandb_log: bool,
    # checkpointing config
    checkpointing: bool,
    keep_all_checkpoints: bool,
    max_num_checkpoints: int,
    num_cycles_per_checkpoint: int,
):
    # deriving some additional config variables
    num_total_env_steps_per_cycle = num_env_steps_per_cycle * num_parallel_envs
    num_total_cycles = num_total_env_steps // num_total_env_steps_per_cycle
    num_updates_per_cycle = num_epochs_per_cycle * num_minibatches_per_epoch


    print(f"seeding random number generator with {seed=}...")
    rng = jax.random.PRNGKey(seed=seed)
    rng_setup, rng_train = jax.random.split(rng)

    
    print(f"configuring curriculum with {ued=}...")
    rng_train_levels, rng_setup = jax.random.split(rng_setup)
    if ued == "dr":
        gen = dr_infinite.CurriculumGenerator(
            level_generator=train_level_generator,
        )
        gen_state = gen.init()
    elif ued == "dr-finite":
        train_levels = train_level_generator.vsample(
            rng_train_levels,
            num_levels=num_train_levels,
        )
        gen = dr_finite.CurriculumGenerator()
        gen_state = gen.init(
            levels=train_levels,
        )
    elif ued == "plr":
        gen = plr.CurriculumGenerator(
            level_generator=train_level_generator,
            level_metrics=level_metrics,
            buffer_size=plr_buffer_size,
            temperature=plr_temperature,
            staleness_coeff=plr_staleness_coeff,
            prob_replay=plr_prob_replay,
            regret_estimator=plr_regret_estimator,
            robust=plr_robust,
        )
        gen_state = gen.init(
            rng=rng_train_levels,
            batch_size_hint=num_parallel_envs,
        )
    elif ued == "accel":
        assert level_mutator is not None, "accel requires mutator"
        gen = accel.CurriculumGenerator(
            level_generator=train_level_generator,
            level_metrics=level_metrics,
            level_mutator=level_mutator,
            buffer_size=plr_buffer_size,
            temperature=plr_temperature,
            staleness_coeff=plr_staleness_coeff,
            prob_replay=plr_prob_replay,
            regret_estimator=plr_regret_estimator,
            robust=plr_robust,
        )
        gen_state = gen.init(
            rng=rng_train_levels,
            batch_size_hint=num_parallel_envs,
        )
    else:
        raise ValueError(f"unknown UED algorithm: {ued!r}")


    evals_dict = {}


    print(f"configuring eval batches from {len(eval_level_generators)} level generators...")
    rng_evals, rng_setup = jax.random.split(rng_setup)
    for levels_name, level_generator in eval_level_generators.items():
        print(f"  generating {num_eval_levels} {levels_name!r} levels...")
        eval_name = f"batch-{levels_name}"
        rng_eval_levels, rng_evals = jax.random.split(rng_evals)
        levels = level_generator.vsample(
            rng_eval_levels,
            num_levels=num_eval_levels,
        )
        if level_solver is not None:
            print("  also solving generated levels...")
            benchmark_returns = level_solver.vmap_level_value(
                level_solver.vmap_solve(levels),
                levels,
            )
            levels_eval = evals.FixedLevelsEvalWithBenchmarkReturns(
                num_levels=num_eval_levels,
                num_steps=num_env_steps_per_eval,
                discount_rate=ppo_gamma,
                levels=levels,
                benchmarks=benchmark_returns,
                env=env,
                period=num_cycles_per_eval,
            )
        else:
            levels_eval = evals.FixedLevelsEval(
                num_levels=num_eval_levels,
                num_steps=num_env_steps_per_eval,
                discount_rate=ppo_gamma,
                levels=levels,
                env=env,
                period=num_cycles_per_eval,
            )
        rollouts_eval = evals.AnimatedRolloutsEval(
            num_levels=num_eval_levels,
            levels=levels,
            num_steps=env.max_steps_in_episode,
            gif_grid_width=eval_gif_grid_width,
            env=env,
            period=num_cycles_per_big_eval,
        )
        evals_dict[eval_name] = evals.EvalList.create(
            levels_eval,
            rollouts_eval,
        )


    print(f"configuring evals for {len(fixed_eval_levels)} fixed eval levels...")
    for level_name, level in fixed_eval_levels.items():
        print(f"  registering fixed level {level_name!r}")
        eval_name = f"fixed-{level_name}"
        solo_eval = evals.SingleLevelEval(
            num_steps=num_env_steps_per_eval,
            discount_rate=ppo_gamma,
            level=level,
            env=env,
            period=num_cycles_per_eval,
        )
        if heatmap_splayer_fn is not None:
            print("  also splaying level for heatmap evals...")
            levels, num_levels, levels_pos, grid_shape = (
                heatmap_splayer_fn(level)
            )
            spawn_heatmap_eval = evals.ActorCriticHeatmapVisualisationEval(
                levels=levels,
                num_levels=num_levels,
                levels_pos=levels_pos,
                grid_shape=grid_shape,
                env=env,
                period=num_cycles_per_big_eval,
            )
            rollout_heatmap_eval = evals.RolloutHeatmapVisualisationEval(
                levels=levels,
                num_levels=num_levels,
                levels_pos=levels_pos,
                grid_shape=grid_shape,
                env=env,
                discount_rate=ppo_gamma,
                num_steps=num_env_steps_per_eval,
                period=num_cycles_per_big_eval,
            )
            evals_dict[eval_name] = evals.EvalList.create(
                solo_eval,
                spawn_heatmap_eval,
                rollout_heatmap_eval,
            )
        else:
            evals_dict[eval_name] = solo_eval


    print("configuring actor critic network...")
    # select architecture
    print(f"  {net_cnn_type=}")
    print(f"  {net_rnn_type=}")
    net = networks.Impala(
        num_actions=env.num_actions,
        cnn_type=net_cnn_type,
        rnn_type=net_rnn_type,
        width=net_width,
    )
    # initialise the network
    print("  initialising network...")
    rng_model_init, rng_setup = jax.random.split(rng_setup)
    rng_example_level, rng_setup = jax.random.split(rng_setup)
    example_level = train_level_generator.sample(rng_example_level)
    net_init_params, net_init_state = net.init_params_and_state(
        rng=rng_model_init,
        obs_type=env.obs_type(level=example_level),
    )
    param_count = sum(p.size for p in jax.tree_leaves(net_init_params))
    print("  number of parameters:", param_count)


    # initialise the checkpointer
    if checkpointing and not wandb_log:
        print("WARNING: checkpointing requested without wandb logging.")
        print("WARNING: disabling checkpointing!")
        checkpointing = False
    elif checkpointing:
        print("initialising the checkpointer...")
        checkpoint_path = os.path.join(wandb.run.dir, "checkpoints/")
        max_to_keep = None if keep_all_checkpoints else max_num_checkpoints
        checkpoint_manager = ocp.CheckpointManager(
            directory=checkpoint_path,
            options=ocp.CheckpointManagerOptions(
                max_to_keep=max_to_keep,
                save_interval_steps=num_cycles_per_checkpoint,
            ),
        )
    # TODO: Would be a good idea to checkpoint the training levels and eval
    # levels...


    # set up optimiser
    print("setting up optimiser...")
    if ppo_lr_annealing:
        def lr_schedule(updates_count):
            # use a consistent learning rate within each training cycle
            cycles_count = updates_count // num_updates_per_cycle
            frac = updates_count / num_total_cycles
            return (1 - frac) * ppo_lr
        lr = lr_schedule
    else:
        lr = ppo_lr
    optimiser = optax.chain(
        optax.clip_by_global_norm(ppo_max_grad_norm),
        optax.adam(learning_rate=lr),
    )
    

    # init train state
    print("initialising train state...")
    train_state = TrainState.create(
        apply_fn=net.apply,
        params=net_init_params,
        tx=optimiser,
    )


    print("configuring PPO updater...")
    ppo = ProximalPolicyOptimisation(
        clip_eps=ppo_clip_eps,
        entropy_coeff=ppo_entropy_coeff,
        critic_coeff=ppo_critic_coeff,
        do_backprop_thru_time=net.is_recurrent,
    )


    # on-policy training loop
    print("begin training loop!")
    print("(note: first two cycles are slow due to compilation)")
    progress = tqdm.tqdm(
        total=num_total_env_steps,
        unit=" env steps",
        unit_scale=True,
        dynamic_ncols=True,
        colour='magenta',
    )
    step_counts = collections.defaultdict(int)
    for t in range(num_total_cycles):
        rng_t, rng_train = jax.random.split(rng_train)
        log_cycle = (console_log or wandb_log) and t % num_cycles_per_log == 0
        first_cycle = (t == 0)
        if log_cycle:
            metrics = collections.defaultdict(dict)
        
        
        # mark 'before' step counts
        if log_cycle:
            metrics['step'].update({
                f'{key}-before': count for key, count in step_counts.items()
            })


        # choose levels for this round from curriculum
        rng_levels, rng_t = jax.random.split(rng_t)
        gen_state, levels_t, batch_type = gen.get_batch(
            state=gen_state,
            rng=rng_levels,
            num_levels=num_parallel_envs,
        )
        batch_type_name = gen.batch_type_name(batch_type)
        # level classification
        if log_cycle and classify_level_is_shift is not None:
            shift_levels_mask = jax.vmap(classify_level_is_shift)(levels_t)
            shift_proportion = shift_levels_mask.mean()
            batch_metrics = {'shift_proportion': shift_levels_mask.mean()}
            metrics[f'train-{batch_type_name}'].update(batch_metrics)
            metrics['train-all'].update(batch_metrics)
       

        # collect experience in the levels
        rng_env, rng_t = jax.random.split(rng_t)
        if log_cycle:
            env_start_time = time.perf_counter()
        rollouts = experience.collect_rollouts(
            rng=rng_env,
            num_steps=num_env_steps_per_cycle,
            net_apply=train_state.apply_fn,
            net_params=train_state.params,
            net_init_state=net_init_state,
            env=env,
            levels=levels_t,
        )
        if log_cycle:
<<<<<<< HEAD
=======
            env_metrics = experience.compute_rollout_metrics(
                rollouts=rollouts,
                discount_rate=ppo_gamma,
                benchmark_returns=None,
                benchmark_proxies=None,
            )
>>>>>>> 777d7b59
            env_elapsed_time = time.perf_counter() - env_start_time
            metrics['perf']['env_steps_per_second'] = (
                num_total_env_steps_per_cycle / env_elapsed_time
            )
        step_counts['env-step-all'] += num_total_env_steps_per_cycle
        step_counts[f'env-step-{batch_type_name}'] += num_total_env_steps_per_cycle
        if log_cycle:
            train_metrics = experience.compute_rollout_metrics(
                rollouts=rollouts,
                discount_rate=ppo_gamma,
                benchmark_returns=None,
            )
            if train_gifs:
                train_metrics['rollouts_gif'] = experience.animate_rollouts(
                    rollouts=rollouts,
                    grid_width=train_gif_grid_width,
                    env=env,
                )
            metrics[f'train-{batch_type_name}'].update(train_metrics)
            metrics['train-all'].update(train_metrics)
        

        # generalised advantage estimation
        advantages = jax.vmap(
            experience.generalised_advantage_estimation,
            in_axes=(0,0,0,0,None,None),
        )(
            rollouts.transitions.reward,
            rollouts.transitions.done,
            rollouts.transitions.value,
            rollouts.final_value,
            ppo_gae_lambda,
            ppo_gamma,
        )
        

        # report experience and performance to level generator
        gen_state = gen.update(
            state=gen_state,
            levels=levels_t,
            rollouts=rollouts,
            advantages=advantages, # shortcut: we did gae already
        )
        if log_cycle:
            ued_metrics = gen.compute_metrics(gen_state)
            metrics['ued'].update(ued_metrics)


        # ppo update network on this data (if curriculum says so, else skip)
        rng_update, rng_t = jax.random.split(rng_t)
        if gen.should_train(batch_type):
            if log_cycle:
                ppo_start_time = time.perf_counter()
            train_state, ppo_metrics = ppo.update(
                rng=rng_update,
                train_state=train_state,
                net_init_state=net_init_state,
                transitions=rollouts.transitions,
                advantages=advantages,
                num_epochs=num_epochs_per_cycle,
                num_minibatches_per_epoch=num_minibatches_per_epoch,
                compute_metrics=log_cycle,
            )
            if log_cycle:
                ppo_elapsed_time = time.perf_counter() - ppo_start_time
                metrics['perf']['ppo_updates_per_second'] = (
                    num_updates_per_cycle / ppo_elapsed_time
                )
            step_counts['env-step-used'] += num_total_env_steps_per_cycle
            step_counts['ppo-update'] += num_updates_per_cycle
            if log_cycle:
                metrics['ppo'].update(ppo_metrics)
        

        # periodic evaluations
        rng_evals, rng_t = jax.random.split(rng_t)
        if log_cycle:
            for eval_name, eval_obj in evals_dict.items():
                rng_eval, rng_evals = jax.random.split(rng_evals)
                eval_start_time = time.perf_counter()
                metrics['eval-'+eval_name] = eval_obj.periodic_eval(
                    rng=rng_eval,
                    step=t,
                    train_state=train_state,
                    net_init_state=net_init_state,
                )
                eval_elapsed_time = time.perf_counter() - eval_start_time
                metrics['perf'][f'eval-{eval_name}-duration'] = eval_elapsed_time

        
        # mark 'after' step counts
        if log_cycle:
            metrics['step'].update({
                f'{key}-after': count for key, count in step_counts.items()
            })


        # define metrics during first cycle
        if first_cycle and wandb_log:
            wandb.define_metric("step/env-step-all-after")
            wandb.define_metric("step/ppo-update-after")
            util.wandb_define_metrics(
                example_metrics=metrics,
                step_metric_prefix_mapping={
                    "train": "step/env-step-all-after",
                    "eval": "step/env-step-all-after",
                    "ued": "step/env-step-all-after",
                    "ppo": "step/ppo-update-after",
                },
            )


        # periodic logging to console/wandb
        if log_cycle and console_log:
            progress.write("\n".join(["="*59, util.dict2str(metrics), "="*59]))
        if log_cycle and wandb_log:
            wandb.log(step=t, data=util.wandb_flatten_and_wrap(metrics))

        
        # periodic checkpointing
        if checkpointing and t % num_cycles_per_checkpoint == 0:
            progress.write("saving checkpoint (wandb will sync at end of run)...")
            checkpoint_manager.save(t, args=ocp.args.PyTreeSave(train_state.params))


        # ending cycle
        progress.update(num_total_env_steps_per_cycle)


    # ending run
    progress.close()
    print("training run complete.")


    if checkpointing:
        print("finishing checkpoints...")
        checkpoint_manager.wait_until_finished()
        checkpoint_manager.close()
        # for some reason I have to manually save these files (I thought
        # they would be automatically saved since I put them in the run dir,
        # and the docs say this, but it doesn't seem to be the case...)
        wandb.save(checkpoint_path + "/**", base_path=wandb.run.dir)

<|MERGE_RESOLUTION|>--- conflicted
+++ resolved
@@ -191,6 +191,7 @@
                 discount_rate=ppo_gamma,
                 levels=levels,
                 benchmarks=benchmark_returns,
+                benchmark_proxies=None,
                 env=env,
                 period=num_cycles_per_eval,
             )
@@ -395,26 +396,18 @@
             levels=levels_t,
         )
         if log_cycle:
-<<<<<<< HEAD
-=======
-            env_metrics = experience.compute_rollout_metrics(
+            env_elapsed_time = time.perf_counter() - env_start_time
+            metrics['perf']['env_steps_per_second'] = (
+                num_total_env_steps_per_cycle / env_elapsed_time
+            )
+        step_counts['env-step-all'] += num_total_env_steps_per_cycle
+        step_counts[f'env-step-{batch_type_name}'] += num_total_env_steps_per_cycle
+        if log_cycle:
+            train_metrics = experience.compute_rollout_metrics(
                 rollouts=rollouts,
                 discount_rate=ppo_gamma,
                 benchmark_returns=None,
                 benchmark_proxies=None,
-            )
->>>>>>> 777d7b59
-            env_elapsed_time = time.perf_counter() - env_start_time
-            metrics['perf']['env_steps_per_second'] = (
-                num_total_env_steps_per_cycle / env_elapsed_time
-            )
-        step_counts['env-step-all'] += num_total_env_steps_per_cycle
-        step_counts[f'env-step-{batch_type_name}'] += num_total_env_steps_per_cycle
-        if log_cycle:
-            train_metrics = experience.compute_rollout_metrics(
-                rollouts=rollouts,
-                discount_rate=ppo_gamma,
-                benchmark_returns=None,
             )
             if train_gifs:
                 train_metrics['rollouts_gif'] = experience.animate_rollouts(
